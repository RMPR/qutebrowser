--- conflicted
+++ resolved
@@ -36,17 +36,10 @@
 import dataclasses
 
 import pytest
-<<<<<<< HEAD
-import py.path  # pylint: disable=no-name-in-module
+import py.path
 from qutebrowser.qt.core import QSize, Qt
 from qutebrowser.qt.widgets import QWidget, QHBoxLayout, QVBoxLayout
 from qutebrowser.qt.network import QNetworkCookieJar
-=======
-import py.path
-from PyQt5.QtCore import QSize, Qt
-from PyQt5.QtWidgets import QWidget, QHBoxLayout, QVBoxLayout
-from PyQt5.QtNetwork import QNetworkCookieJar
->>>>>>> 1417ffa5
 
 import helpers.stubs as stubsmod
 import qutebrowser
