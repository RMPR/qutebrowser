# vim: ft=python fileencoding=utf-8 sts=4 sw=4 et:

# Copyright 2014-2017 Florian Bruhin (The Compiler) <mail@qutebrowser.org>
#
# This file is part of qutebrowser.
#
# qutebrowser is free software: you can redistribute it and/or modify
# it under the terms of the GNU General Public License as published by
# the Free Software Foundation, either version 3 of the License, or
# (at your option) any later version.
#
# qutebrowser is distributed in the hope that it will be useful,
# but WITHOUT ANY WARRANTY; without even the implied warranty of
# MERCHANTABILITY or FITNESS FOR A PARTICULAR PURPOSE.  See the
# GNU General Public License for more details.
#
# You should have received a copy of the GNU General Public License
# along with qutebrowser.  If not, see <http://www.gnu.org/licenses/>.

"""The main tabbed browser widget."""

import functools
import collections

from PyQt5.QtWidgets import QSizePolicy
from PyQt5.QtCore import pyqtSignal, pyqtSlot, QTimer, QUrl
from PyQt5.QtGui import QIcon

from qutebrowser.config import config
from qutebrowser.keyinput import modeman
from qutebrowser.mainwindow import tabwidget
from qutebrowser.browser import signalfilter, browsertab
from qutebrowser.utils import (log, usertypes, utils, qtutils, objreg,
                               urlutils, message, jinja)


UndoEntry = collections.namedtuple('UndoEntry',
                                   ['url', 'history', 'index', 'pinned'])


class TabDeletedError(Exception):

    """Exception raised when _tab_index is called for a deleted tab."""


class TabbedBrowser(tabwidget.TabWidget):

    """A TabWidget with QWebViews inside.

    Provides methods to manage tabs, convenience methods to interact with the
    current tab (cur_*) and filters signals to re-emit them when they occurred
    in the currently visible tab.

    For all tab-specific signals (cur_*) emitted by a tab, this happens:
       - the signal gets filtered with _filter_signals and self.cur_* gets
         emitted if the signal occurred in the current tab.

    Attributes:
        search_text/search_options: Search parameters which are shared between
                                    all tabs.
        _win_id: The window ID this tabbedbrowser is associated with.
        _filter: A SignalFilter instance.
        _now_focused: The tab which is focused now.
        _tab_insert_idx_left: Where to insert a new tab with
                              tabs.new_tab_position set to 'prev'.
        _tab_insert_idx_right: Same as above, for 'next'.
        _undo_stack: List of UndoEntry namedtuples of closed tabs.
        shutting_down: Whether we're currently shutting down.
        _local_marks: Jump markers local to each page
        _global_marks: Jump markers used across all pages
        default_window_icon: The qutebrowser window icon
        private: Whether private browsing is on for this window.

    Signals:
        cur_progress: Progress of the current tab changed (load_progress).
        cur_load_started: Current tab started loading (load_started)
        cur_load_finished: Current tab finished loading (load_finished)
        cur_url_changed: Current URL changed.
        cur_link_hovered: Link hovered in current tab (link_hovered)
        cur_scroll_perc_changed: Scroll percentage of current tab changed.
                                 arg 1: x-position in %.
                                 arg 2: y-position in %.
        cur_load_status_changed: Loading status of current tab changed.
        close_window: The last tab was closed, close this window.
        resized: Emitted when the browser window has resized, so the completion
                 widget can adjust its size to it.
                 arg: The new size.
        current_tab_changed: The current tab changed to the emitted tab.
        new_tab: Emits the new WebView and its index when a new tab is opened.
    """

    cur_progress = pyqtSignal(int)
    cur_load_started = pyqtSignal()
    cur_load_finished = pyqtSignal(bool)
    cur_url_changed = pyqtSignal(QUrl)
    cur_link_hovered = pyqtSignal(str)
    cur_scroll_perc_changed = pyqtSignal(int, int)
    cur_load_status_changed = pyqtSignal(str)
    cur_fullscreen_requested = pyqtSignal(bool)
    close_window = pyqtSignal()
    resized = pyqtSignal('QRect')
    current_tab_changed = pyqtSignal(browsertab.AbstractTab)
    new_tab = pyqtSignal(browsertab.AbstractTab, int)

    def __init__(self, *, win_id, private, parent=None):
        super().__init__(win_id, parent)
        self._win_id = win_id
        self._tab_insert_idx_left = 0
        self._tab_insert_idx_right = -1
        self.shutting_down = False
        self.tabCloseRequested.connect(self.on_tab_close_requested)
        self.currentChanged.connect(self.on_current_changed)
        self.cur_load_started.connect(self.on_cur_load_started)
        self.cur_fullscreen_requested.connect(self.tabBar().maybe_hide)
        self.setSizePolicy(QSizePolicy.Expanding, QSizePolicy.Expanding)
        self._undo_stack = []
        self._filter = signalfilter.SignalFilter(win_id, self)
        self._now_focused = None
        self.search_text = None
        self.search_options = {}
        self._local_marks = {}
        self._global_marks = {}
        self.default_window_icon = self.window().windowIcon()
        self.private = private
        config.instance.changed.connect(self._on_config_changed)

    def __repr__(self):
        return utils.get_repr(self, count=self.count())

    @pyqtSlot(str)
    def _on_config_changed(self, option):
        if option == 'tabs.favicons.show':
            self._update_favicons()
        elif option == 'window.title_format':
            self._update_window_title()
        elif option in ['tabs.title.format', 'tabs.title.format_pinned']:
            self._update_tab_titles()

    def _tab_index(self, tab):
        """Get the index of a given tab.

        Raises TabDeletedError if the tab doesn't exist anymore.
        """
        try:
            idx = self.indexOf(tab)
        except RuntimeError as e:
            log.webview.debug("Got invalid tab ({})!".format(e))
            raise TabDeletedError(e)
        if idx == -1:
            log.webview.debug("Got invalid tab (index is -1)!")
            raise TabDeletedError("index is -1!")
        return idx

    def widgets(self):
        """Get a list of open tab widgets.

        We don't implement this as generator so we can delete tabs while
        iterating over the list.
        """
        widgets = []
        for i in range(self.count()):
            widget = self.widget(i)
            if widget is None:
                log.webview.debug("Got None-widget in tabbedbrowser!")
            else:
                widgets.append(widget)
        return widgets

    def _update_window_title(self):
        """Change the window title to match the current tab."""
        idx = self.currentIndex()
        if idx == -1:
            # (e.g. last tab removed)
            log.webview.debug("Not updating window title because index is -1")
            return
        fields = self.get_tab_fields(idx)
        fields['id'] = self._win_id

        title_format = config.val.window.title_format
        title = title_format.format(**fields)
        self.window().setWindowTitle(title)

    def _connect_tab_signals(self, tab):
        """Set up the needed signals for tab."""
        # filtered signals
        tab.link_hovered.connect(
            self._filter.create(self.cur_link_hovered, tab))
        tab.load_progress.connect(
            self._filter.create(self.cur_progress, tab))
        tab.load_finished.connect(
            self._filter.create(self.cur_load_finished, tab))
        tab.load_started.connect(
            self._filter.create(self.cur_load_started, tab))
        tab.scroller.perc_changed.connect(
            self._filter.create(self.cur_scroll_perc_changed, tab))
        tab.url_changed.connect(
            self._filter.create(self.cur_url_changed, tab))
        tab.load_status_changed.connect(
            self._filter.create(self.cur_load_status_changed, tab))
        tab.fullscreen_requested.connect(
            self._filter.create(self.cur_fullscreen_requested, tab))
        # misc
        tab.scroller.perc_changed.connect(self.on_scroll_pos_changed)
        tab.url_changed.connect(
            functools.partial(self.on_url_changed, tab))
        tab.title_changed.connect(
            functools.partial(self.on_title_changed, tab))
        tab.icon_changed.connect(
            functools.partial(self.on_icon_changed, tab))
        tab.load_progress.connect(
            functools.partial(self.on_load_progress, tab))
        tab.load_finished.connect(
            functools.partial(self.on_load_finished, tab))
        tab.load_started.connect(
            functools.partial(self.on_load_started, tab))
        tab.window_close_requested.connect(
            functools.partial(self.on_window_close_requested, tab))
        tab.renderer_process_terminated.connect(
            functools.partial(self._on_renderer_process_terminated, tab))
        tab.new_tab_requested.connect(self.tabopen)
        if not self.private:
            web_history = objreg.get('web-history')
            tab.add_history_item.connect(web_history.add_from_tab)

    def current_url(self):
        """Get the URL of the current tab.

        Intended to be used from command handlers.

        Return:
            The current URL as QUrl.
        """
        idx = self.currentIndex()
        return super().tab_url(idx)

    def shutdown(self):
        """Try to shut down all tabs cleanly."""
        self.shutting_down = True
        for tab in self.widgets():
            self._remove_tab(tab)

    def tab_close_prompt_if_pinned(self, tab, force, yes_action):
        """Helper method for tab_close.

        If tab is pinned, prompt. If everything is good, run yes_action.
        """
        if tab.data.pinned and not force:
            message.confirm_async(
                title='Pinned Tab',
                text="Are you sure you want to close a pinned tab?",
                yes_action=yes_action, default=False)
        else:
            yes_action()

    def close_tab(self, tab, *, add_undo=True):
        """Close a tab.

        Args:
            tab: The QWebView to be closed.
            add_undo: Whether the tab close can be undone.
        """
        last_close = config.val.tabs.last_close
        count = self.count()

        if last_close == 'ignore' and count == 1:
            return

        # If we are removing a pinned tab, decrease count
        if tab.data.pinned:
            self.tabBar().pinned_count -= 1

        self._remove_tab(tab, add_undo=add_undo)

        if count == 1:  # We just closed the last tab above.
            if last_close == 'close':
                self.close_window.emit()
            elif last_close == 'blank':
                self.openurl(QUrl('about:blank'), newtab=True)
            elif last_close == 'startpage':
                for url in config.val.url.start_pages:
                    self.openurl(url, newtab=True)
            elif last_close == 'default-page':
                self.openurl(config.val.url.default_page, newtab=True)

    def _remove_tab(self, tab, *, add_undo=True, crashed=False):
        """Remove a tab from the tab list and delete it properly.

        Args:
            tab: The QWebView to be closed.
            add_undo: Whether the tab close can be undone.
            crashed: Whether we're closing a tab with crashed renderer process.
        """
        idx = self.indexOf(tab)
        if idx == -1:
            if crashed:
                return
            raise TabDeletedError("tab {} is not contained in "
                                  "TabbedWidget!".format(tab))
        if tab is self._now_focused:
            self._now_focused = None
        if tab is objreg.get('last-focused-tab', None, scope='window',
                             window=self._win_id):
            objreg.delete('last-focused-tab', scope='window',
                          window=self._win_id)

        if tab.url().isEmpty():
            # There are some good reasons why a URL could be empty
            # (target="_blank" with a download, see [1]), so we silently ignore
            # this.
            # [1] https://github.com/qutebrowser/qutebrowser/issues/163
            pass
        elif not tab.url().isValid():
            # We display a warning for URLs which are not empty but invalid -
            # but we don't return here because we want the tab to close either
            # way.
            urlutils.invalid_url_error(tab.url(), "saving tab")
        elif add_undo:
            try:
                history_data = tab.history.serialize()
            except browsertab.WebTabError:
                pass  # special URL
            else:
                entry = UndoEntry(tab.url(), history_data, idx,
                                  tab.data.pinned)
                self._undo_stack.append(entry)

        tab.shutdown()
        self.removeTab(idx)
        if not crashed:
            # WORKAROUND for a segfault when we delete the crashed tab.
            # see https://bugreports.qt.io/browse/QTBUG-58698
            tab.layout().unwrap()
            tab.deleteLater()

    def undo(self):
        """Undo removing of a tab."""
        # Remove unused tab which may be created after the last tab is closed
        last_close = config.val.tabs.last_close
        use_current_tab = False
        if last_close in ['blank', 'startpage', 'default-page']:
            only_one_tab_open = self.count() == 1
            no_history = len(self.widget(0).history) == 1
            urls = {
                'blank': QUrl('about:blank'),
                'startpage': config.val.url.start_pages[0],
                'default-page': config.val.url.default_page,
            }
            first_tab_url = self.widget(0).url()
            last_close_urlstr = urls[last_close].toString().rstrip('/')
            first_tab_urlstr = first_tab_url.toString().rstrip('/')
            last_close_url_used = first_tab_urlstr == last_close_urlstr
            use_current_tab = (only_one_tab_open and no_history and
                               last_close_url_used)

        url, history_data, idx, pinned = self._undo_stack.pop()

        if use_current_tab:
            self.openurl(url, newtab=False)
            newtab = self.widget(0)
        else:
            newtab = self.tabopen(url, background=False, idx=idx)

        newtab.history.deserialize(history_data)
        self.set_tab_pinned(newtab, pinned)

    @pyqtSlot('QUrl', bool)
    def openurl(self, url, newtab):
        """Open a URL, used as a slot.

        Args:
            url: The URL to open as QUrl.
            newtab: True to open URL in a new tab, False otherwise.
        """
        qtutils.ensure_valid(url)
        if newtab or self.currentWidget() is None:
            self.tabopen(url, background=False)
        else:
            self.currentWidget().openurl(url)

    @pyqtSlot(int)
    def on_tab_close_requested(self, idx):
        """Close a tab via an index."""
        tab = self.widget(idx)
        if tab is None:
            log.webview.debug("Got invalid tab {} for index {}!".format(
                tab, idx))
            return
        self.tab_close_prompt_if_pinned(
            tab, False, lambda: self.close_tab(tab))

    @pyqtSlot(browsertab.AbstractTab)
    def on_window_close_requested(self, widget):
        """Close a tab with a widget given."""
        try:
            self.close_tab(widget)
        except TabDeletedError:
            log.webview.debug("Requested to close {!r} which does not "
                              "exist!".format(widget))

    @pyqtSlot('QUrl')
    @pyqtSlot('QUrl', bool)
    def tabopen(self, url=None, background=None, related=True, idx=None, *,
                ignore_tabs_are_windows=False):
        """Open a new tab with a given URL.

        Inner logic for open-tab and open-tab-bg.
        Also connect all the signals we need to _filter_signals.

        Args:
            url: The URL to open as QUrl or None for an empty tab.
            background: Whether to open the tab in the background.
                        if None, the `tabs.background_tabs`` setting decides.
            related: Whether the tab was opened from another existing tab.
                     If this is set, the new position might be different. With
                     the default settings we handle it like Chromium does:
                         - Tabs from clicked links etc. are to the right of
                           the current (related=True).
                         - Explicitly opened tabs are at the very right
                           (related=False)
            idx: The index where the new tab should be opened.
            ignore_tabs_are_windows: If given, never open a new window, even
                                     with tabs.tabs_are_windows set.

        Return:
            The opened WebView instance.
        """
        if url is not None:
            qtutils.ensure_valid(url)
        log.webview.debug("Creating new tab with URL {}, background {}, "
                          "related {}, idx {}".format(
                              url, background, related, idx))

        if (config.val.tabs.tabs_are_windows and self.count() > 0 and
                not ignore_tabs_are_windows):
            from qutebrowser.mainwindow import mainwindow
            window = mainwindow.MainWindow(private=self.private)
            window.show()
            tabbed_browser = objreg.get('tabbed-browser', scope='window',
                                        window=window.win_id)
            return tabbed_browser.tabopen(url=url, background=background,
                                          related=related)

        tab = browsertab.create(win_id=self._win_id, private=self.private,
                                parent=self)
        self._connect_tab_signals(tab)

        if idx is None:
            idx = self._get_new_tab_idx(related)
        self.insertTab(idx, tab, "")

        if url is not None:
            tab.openurl(url)

        if background is None:
            background = config.val.tabs.background
        if background:
            # Make sure the background tab has the correct initial size.
            # With a foreground tab, it's going to be resized correctly by the
            # layout anyways.
            tab.resize(self.currentWidget().size())
            self.tab_index_changed.emit(self.currentIndex(), self.count())
        else:
            self.setCurrentWidget(tab)

        tab.show()
        self.new_tab.emit(tab, idx)
        return tab

    def _get_new_tab_idx(self, related):
        """Get the index of a tab to insert.

        Args:
            related: Whether the tab was opened from another tab (as a "child")

        Return:
            The index of the new tab.
        """
        if related:
            pos = config.val.tabs.new_position.related
        else:
            pos = config.val.tabs.new_position.unrelated
        if pos == 'prev':
            idx = self._tab_insert_idx_left
            # On first sight, we'd think we have to decrement
            # self._tab_insert_idx_left here, as we want the next tab to be
            # *before* the one we just opened. However, since we opened a tab
            # *before* the currently focused tab, indices will shift by
            # 1 automatically.
        elif pos == 'next':
            idx = self._tab_insert_idx_right
            self._tab_insert_idx_right += 1
        elif pos == 'first':
            idx = 0
        elif pos == 'last':
            idx = -1
        else:
            raise ValueError("Invalid tabs.new_position '{}'.".format(pos))
        log.webview.debug("tabs.new_position {} -> opening new tab at {}, "
                          "next left: {} / right: {}".format(
                              pos, idx, self._tab_insert_idx_left,
                              self._tab_insert_idx_right))
        return idx

    def _update_favicons(self):
        """Update favicons when config was changed."""
        for i, tab in enumerate(self.widgets()):
            if config.val.tabs.favicons.show:
                self.setTabIcon(i, tab.icon())
                if config.val.tabs.tabs_are_windows:
                    self.window().setWindowIcon(tab.icon())
            else:
                self.setTabIcon(i, QIcon())
                if config.val.tabs.tabs_are_windows:
                    self.window().setWindowIcon(self.default_window_icon)

    @pyqtSlot()
    def on_load_started(self, tab):
        """Clear icon and update title when a tab started loading.

        Args:
            tab: The tab where the signal belongs to.
        """
        try:
            idx = self._tab_index(tab)
        except TabDeletedError:
            # We can get signals for tabs we already deleted...
            return
        self._update_tab_title(idx)
        if tab.data.keep_icon:
            tab.data.keep_icon = False
        else:
            self.setTabIcon(idx, QIcon())
            if (config.val.tabs.tabs_are_windows and
                    config.val.tabs.favicons.show):
                self.window().setWindowIcon(self.default_window_icon)
        if idx == self.currentIndex():
            self._update_window_title()

    @pyqtSlot()
    def on_cur_load_started(self):
        """Leave insert/hint mode when loading started."""
        modeman.leave(self._win_id, usertypes.KeyMode.insert, 'load started',
                      maybe=True)
        modeman.leave(self._win_id, usertypes.KeyMode.hint, 'load started',
                      maybe=True)

    @pyqtSlot(browsertab.AbstractTab, str)
    def on_title_changed(self, tab, text):
        """Set the title of a tab.

        Slot for the title_changed signal of any tab.

        Args:
            tab: The WebView where the title was changed.
            text: The text to set.
        """
        if not text:
            log.webview.debug("Ignoring title change to '{}'.".format(text))
            return
        try:
            idx = self._tab_index(tab)
        except TabDeletedError:
            # We can get signals for tabs we already deleted...
            return
        log.webview.debug("Changing title for idx {} to '{}'".format(
            idx, text))
        self.set_page_title(idx, text)
        if idx == self.currentIndex():
            self._update_window_title()

    @pyqtSlot(browsertab.AbstractTab, QUrl)
    def on_url_changed(self, tab, url):
        """Set the new URL as title if there's no title yet.

        Args:
            tab: The WebView where the title was changed.
            url: The new URL.
        """
        try:
            idx = self._tab_index(tab)
        except TabDeletedError:
            # We can get signals for tabs we already deleted...
            return

        if not self.page_title(idx):
            self.set_page_title(idx, url.toDisplayString())

    @pyqtSlot(browsertab.AbstractTab, QIcon)
    def on_icon_changed(self, tab, icon):
        """Set the icon of a tab.

        Slot for the iconChanged signal of any tab.

        Args:
            tab: The WebView where the title was changed.
            icon: The new icon
        """
        if not config.val.tabs.favicons.show:
            return
        try:
            idx = self._tab_index(tab)
        except TabDeletedError:
            # We can get signals for tabs we already deleted...
            return
        self.setTabIcon(idx, icon)
        if config.val.tabs.tabs_are_windows:
            self.window().setWindowIcon(icon)

    @pyqtSlot(usertypes.KeyMode)
    def on_mode_left(self, mode):
        """Give focus to current tab if command mode was left."""
        if mode in [usertypes.KeyMode.command, usertypes.KeyMode.prompt,
                    usertypes.KeyMode.yesno]:
            widget = self.currentWidget()
            log.modes.debug("Left status-input mode, focusing {!r}".format(
                widget))
            if widget is None:
                return
            widget.setFocus()

    @pyqtSlot(int)
    def on_current_changed(self, idx):
        """Set last-focused-tab and leave hinting mode when focus changed."""
        if idx == -1 or self.shutting_down:
            # closing the last tab (before quitting) or shutting down
            return
        tab = self.widget(idx)
        if tab is None:
            log.webview.debug("on_current_changed got called with invalid "
                              "index {}".format(idx))
            return

        log.modes.debug("Current tab changed, focusing {!r}".format(tab))
        tab.setFocus()
        for mode in [usertypes.KeyMode.hint, usertypes.KeyMode.insert,
                     usertypes.KeyMode.caret, usertypes.KeyMode.passthrough]:
            modeman.leave(self._win_id, mode, 'tab changed', maybe=True)
        if self._now_focused is not None:
            objreg.register('last-focused-tab', self._now_focused, update=True,
                            scope='window', window=self._win_id)
        self._now_focused = tab
        self.current_tab_changed.emit(tab)
        QTimer.singleShot(0, self._update_window_title)
        self._tab_insert_idx_left = self.currentIndex()
        self._tab_insert_idx_right = self.currentIndex() + 1

    @pyqtSlot()
    def on_cmd_return_pressed(self):
        """Set focus when the commandline closes."""
        log.modes.debug("Commandline closed, focusing {!r}".format(self))

    def on_load_progress(self, tab, perc):
        """Adjust tab indicator on load progress."""
        try:
            idx = self._tab_index(tab)
        except TabDeletedError:
            # We can get signals for tabs we already deleted...
            return
        start = config.val.colors.tabs.indicator.start
        stop = config.val.colors.tabs.indicator.stop
        system = config.val.colors.tabs.indicator.system
        color = utils.interpolate_color(start, stop, perc, system)
        self.set_tab_indicator_color(idx, color)
        self._update_tab_title(idx)
        if idx == self.currentIndex():
            self._update_window_title()

    def on_load_finished(self, tab, ok):
        """Adjust tab indicator when loading finished."""
        try:
            idx = self._tab_index(tab)
        except TabDeletedError:
            # We can get signals for tabs we already deleted...
            return
        if ok:
            start = config.val.colors.tabs.indicator.start
            stop = config.val.colors.tabs.indicator.stop
            system = config.val.colors.tabs.indicator.system
            color = utils.interpolate_color(start, stop, 100, system)
        else:
            color = config.val.colors.tabs.indicator.error
        self.set_tab_indicator_color(idx, color)
        self._update_tab_title(idx)
        if idx == self.currentIndex():
            self._update_window_title()

    @pyqtSlot()
    def on_scroll_pos_changed(self):
        """Update tab and window title when scroll position changed."""
        idx = self.currentIndex()
        if idx == -1:
            # (e.g. last tab removed)
            log.webview.debug("Not updating scroll position because index is "
                              "-1")
            return
        self._update_window_title()
        self._update_tab_title(idx)

    def _on_renderer_process_terminated(self, tab, status, code):
        """Show an error when a renderer process terminated."""
        if status == browsertab.TerminationStatus.normal:
            return

        messages = {
            browsertab.TerminationStatus.abnormal:
                "Renderer process exited with status {}".format(code),
            browsertab.TerminationStatus.crashed:
                "Renderer process crashed",
            browsertab.TerminationStatus.killed:
                "Renderer process was killed",
            browsertab.TerminationStatus.unknown:
                "Renderer process did not start",
        }
        msg = messages[status]

        def show_error_page(html):
            tab.set_html(html)
            log.webview.error(msg)

        if qtutils.version_check('5.9'):
            url_string = tab.url(requested=True).toDisplayString()
            error_page = jinja.render(
                'error.html', title="Error loading {}".format(url_string),
<<<<<<< HEAD
                url=url_string, error=msg)
            QTimer.singleShot(0, lambda: tab.set_html(error_page))
            log.webview.error(msg)
=======
                url=url_string, error=msg, icon='')
            QTimer.singleShot(100, lambda: show_error_page(error_page))
>>>>>>> 49b858e3
        else:
            # WORKAROUND for https://bugreports.qt.io/browse/QTBUG-58698
            message.error(msg)
            self._remove_tab(tab, crashed=True)
            if self.count() == 0:
                self.tabopen(QUrl('about:blank'))

    def resizeEvent(self, e):
        """Extend resizeEvent of QWidget to emit a resized signal afterwards.

        Args:
            e: The QResizeEvent
        """
        super().resizeEvent(e)
        self.resized.emit(self.geometry())

    def wheelEvent(self, e):
        """Override wheelEvent of QWidget to forward it to the focused tab.

        Args:
            e: The QWheelEvent
        """
        if self._now_focused is not None:
            self._now_focused.wheelEvent(e)
        else:
            e.ignore()

    def set_mark(self, key):
        """Set a mark at the current scroll position in the current tab.

        Args:
            key: mark identifier; capital indicates a global mark
        """
        # strip the fragment as it may interfere with scrolling
        try:
            url = self.current_url().adjusted(QUrl.RemoveFragment)
        except qtutils.QtValueError:
            # show an error only if the mark is not automatically set
            if key != "'":
                message.error("Failed to set mark: url invalid")
            return
        point = self.currentWidget().scroller.pos_px()

        if key.isupper():
            self._global_marks[key] = point, url
        else:
            if url not in self._local_marks:
                self._local_marks[url] = {}
            self._local_marks[url][key] = point

    def jump_mark(self, key):
        """Jump to the mark named by `key`.

        Args:
            key: mark identifier; capital indicates a global mark
        """
        try:
            # consider urls that differ only in fragment to be identical
            urlkey = self.current_url().adjusted(QUrl.RemoveFragment)
        except qtutils.QtValueError:
            urlkey = None

        tab = self.currentWidget()

        if key.isupper():
            if key in self._global_marks:
                point, url = self._global_marks[key]

                def callback(ok):
                    if ok:
                        self.cur_load_finished.disconnect(callback)
                        tab.scroller.to_point(point)

                self.openurl(url, newtab=False)
                self.cur_load_finished.connect(callback)
            else:
                message.error("Mark {} is not set".format(key))
        elif urlkey is None:
            message.error("Current URL is invalid!")
        elif urlkey in self._local_marks and key in self._local_marks[urlkey]:
            point = self._local_marks[urlkey][key]

            # save the pre-jump position in the special ' mark
            # this has to happen after we read the mark, otherwise jump_mark
            # "'" would just jump to the current position every time
            self.set_mark("'")

            tab.scroller.to_point(point)
        else:
            message.error("Mark {} is not set".format(key))<|MERGE_RESOLUTION|>--- conflicted
+++ resolved
@@ -721,14 +721,9 @@
             url_string = tab.url(requested=True).toDisplayString()
             error_page = jinja.render(
                 'error.html', title="Error loading {}".format(url_string),
-<<<<<<< HEAD
-                url=url_string, error=msg)
-            QTimer.singleShot(0, lambda: tab.set_html(error_page))
-            log.webview.error(msg)
-=======
                 url=url_string, error=msg, icon='')
             QTimer.singleShot(100, lambda: show_error_page(error_page))
->>>>>>> 49b858e3
+            log.webview.error(msg)
         else:
             # WORKAROUND for https://bugreports.qt.io/browse/QTBUG-58698
             message.error(msg)
